--- conflicted
+++ resolved
@@ -1,5 +1,4 @@
 {
-<<<<<<< HEAD
   "name": "@everwise/claude-context-chrome-extension",
   "version": "0.1.22",
   "description": "Claude Context Chrome extension for web-based code indexing",
@@ -7,11 +6,11 @@
   "scripts": {
     "build": "webpack --mode=production",
     "dev": "webpack --mode=development --watch",
-    "clean": "rm -rf dist",
+    "clean": "rimraf dist",
     "lint": "eslint src --ext .ts,.tsx",
     "lint:fix": "eslint src --ext .ts,.tsx --fix",
     "typecheck": "tsc --noEmit",
-    "build:milvus": "./build.sh"
+    "build:milvus": "echo 'build:milvus script not implemented'"
   },
   "dependencies": {
     "@everwise/claude-context-core": "workspace:*"
@@ -55,61 +54,4 @@
     "url": "https://github.com/everwise/claude-context/issues"
   },
   "homepage": "https://github.com/zilliztech/claude-context#readme"
-=======
-    "name": "@zilliz/claude-context-chrome-extension",
-    "version": "0.1.3",
-    "description": "Claude Context Chrome extension for web-based code indexing",
-    "private": true,
-    "scripts": {
-        "build": "webpack --mode=production",
-        "dev": "webpack --mode=development --watch",
-        "clean": "rimraf dist",
-        "lint": "eslint src --ext .ts,.tsx",
-        "lint:fix": "eslint src --ext .ts,.tsx --fix",
-        "typecheck": "tsc --noEmit",
-        "build:milvus": "echo 'build:milvus script not implemented'"
-    },
-    "dependencies": {
-        "@zilliz/claude-context-core": "workspace:*"
-    },
-    "overrides": {
-        "@zilliz/milvus2-sdk-node": false
-    },
-    "devDependencies": {
-        "@types/chrome": "^0.0.246",
-        "@types/node": "^20.0.0",
-        "assert": "^2.1.0",
-        "browserify-zlib": "^0.2.0",
-        "buffer": "^6.0.3",
-        "copy-webpack-plugin": "^11.0.0",
-        "crypto-browserify": "^3.12.1",
-        "https-browserify": "^1.0.0",
-        "os-browserify": "^0.3.0",
-        "path-browserify": "^1.0.1",
-        "process": "^0.11.10",
-        "stream-browserify": "^3.0.0",
-        "stream-http": "^3.2.0",
-        "terser-webpack-plugin": "^5.3.14",
-        "ts-loader": "^9.0.0",
-        "typescript": "^5.0.0",
-        "url": "^0.11.4",
-        "util": "^0.12.5",
-        "vm-browserify": "^1.1.2",
-        "webpack": "^5.0.0",
-        "webpack-cli": "^5.0.0"
-    },
-    "repository": {
-        "type": "git",
-        "url": "https://github.com/zilliztech/claude-context.git",
-        "directory": "packages/chrome-extension"
-    },
-    "license": "MIT",
-    "main": "content.js",
-    "keywords": [],
-    "author": "",
-    "bugs": {
-        "url": "https://github.com/zilliztech/claude-context/issues"
-    },
-    "homepage": "https://github.com/zilliztech/claude-context#readme"
->>>>>>> f50bb475
 }