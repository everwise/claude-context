--- conflicted
+++ resolved
@@ -1,7 +1,7 @@
 {
   "name": "semanticcodesearch",
   "displayName": "Semantic Code Search",
-  "publisher": "zilliz",
+  "publisher": "everwise",
   "description": "Code indexing and semantic search (built by Claude Context)",
   "version": "0.1.22",
   "private": true,
@@ -56,7 +56,6 @@
         }
       ]
     },
-<<<<<<< HEAD
     "viewsContainers": {
       "activitybar": [
         {
@@ -65,38 +64,6 @@
           "icon": "./resources/activity_bar.svg"
         }
       ]
-=======
-    "scripts": {
-        "vscode:prepublish": "pnpm run webpack",
-        "compile": "pnpm clean && tsc --build --force && node copy-assets.js",
-        "webpack": "pnpm clean && webpack --mode production && node copy-assets.js",
-        "webpack:dev": "webpack --mode development && node copy-assets.js",
-        "watch": "tsc -watch -p ./",
-        "clean": "rimraf dist",
-        "lint": "eslint src",
-        "lint:fix": "eslint src --fix",
-        "typecheck": "tsc --noEmit",
-        "package": "vsce package --no-dependencies",
-        "release": "vsce publish --no-dependencies"
-    },
-    "dependencies": {
-        "@zilliz/claude-context-core": "workspace:*",
-        "web-tree-sitter": "^0.25.6"
-    },
-    "devDependencies": {
-        "@types/node": "20.x",
-        "@types/vscode": "^1.74.0",
-        "@typescript-eslint/eslint-plugin": "^8.31.1",
-        "@typescript-eslint/parser": "^8.31.1",
-        "@vscode/vsce": "^3.4.0",
-        "copy-webpack-plugin": "^12.0.2",
-        "eslint": "^9.25.1",
-        "source-map-loader": "^5.0.0",
-        "ts-loader": "^9.5.2",
-        "typescript": "^5.8.3",
-        "webpack": "^5.99.9",
-        "webpack-cli": "^5.1.4"
->>>>>>> f50bb475
     },
     "views": {
       "semanticCodeSearchSidebar": [
@@ -200,7 +167,7 @@
     "webpack": "pnpm clean && webpack --mode production && node copy-assets.js",
     "webpack:dev": "webpack --mode development && node copy-assets.js",
     "watch": "tsc -watch -p ./",
-    "clean": "rm -rf dist",
+    "clean": "rimraf dist",
     "lint": "eslint src",
     "lint:fix": "eslint src --fix",
     "typecheck": "tsc --noEmit",
@@ -228,7 +195,7 @@
   },
   "repository": {
     "type": "git",
-    "url": "https://github.com/zilliztech/claude-context.git",
+    "url": "https://github.com/everwise/claude-context.git",
     "directory": "packages/vscode-extension"
   },
   "license": "MIT"
