{
<<<<<<< HEAD
  "name": "@everwise/claude-context-mcp",
  "version": "0.1.22",
  "description": "Model Context Protocol integration for Claude Context",
  "type": "module",
  "main": "dist/index.js",
  "types": "dist/index.d.ts",
  "bin": "dist/index.js",
  "scripts": {
    "build": "pnpm clean && tsc --build --force",
    "dev": "tsx --watch src/index.ts",
    "clean": "rm -rf dist",
    "lint": "eslint src --ext .ts",
    "lint:fix": "eslint src --ext .ts --fix",
    "typecheck": "tsc --noEmit",
    "start": "tsx src/index.ts",
    "start:with-env": "OPENAI_API_KEY=${OPENAI_API_KEY:your-api-key-here} MILVUS_ADDRESS=${MILVUS_ADDRESS:localhost:19530} tsx src/index.ts",
    "prepublishOnly": "pnpm build"
  },
  "dependencies": {
    "@everwise/claude-context-core": "workspace:*",
    "@modelcontextprotocol/sdk": "^1.12.1",
    "zod": "^3.25.55"
  },
  "devDependencies": {
    "@types/node": "^20.0.0",
    "tsx": "^4.19.4",
    "typescript": "^5.0.0"
  },
  "files": [
    "dist",
    "README.md"
  ],
  "repository": {
    "type": "git",
    "url": "https://github.com/everwise/claude-context.git",
    "directory": "packages/mcp"
  },
  "license": "MIT",
  "publishConfig": {
    "registry": "https://npm.pkg.github.com",
    "access": "public"
  }
=======
    "name": "@zilliz/claude-context-mcp",
    "version": "0.1.3",
    "description": "Model Context Protocol integration for Claude Context",
    "type": "module",
    "main": "dist/index.js",
    "types": "dist/index.d.ts",
    "bin": "dist/index.js",
    "scripts": {
        "build": "pnpm clean && tsc --build --force",
        "dev": "tsx --watch src/index.ts",
        "clean": "rimraf dist",
        "lint": "eslint src --ext .ts",
        "lint:fix": "eslint src --ext .ts --fix",
        "typecheck": "tsc --noEmit",
        "start": "tsx src/index.ts",
        "start:with-env": "OPENAI_API_KEY=${OPENAI_API_KEY:your-api-key-here} MILVUS_ADDRESS=${MILVUS_ADDRESS:localhost:19530} tsx src/index.ts",
        "prepublishOnly": "pnpm build"
    },
    "dependencies": {
        "@zilliz/claude-context-core": "workspace:*",
        "@modelcontextprotocol/sdk": "^1.12.1",
        "zod": "^3.25.55"
    },
    "devDependencies": {
        "@types/node": "^20.0.0",
        "tsx": "^4.19.4",
        "typescript": "^5.0.0"
    },
    "files": [
        "dist",
        "README.md"
    ],
    "repository": {
        "type": "git",
        "url": "https://github.com/zilliztech/claude-context.git",
        "directory": "packages/mcp"
    },
    "license": "MIT",
    "publishConfig": {
        "access": "public"
    }
>>>>>>> f50bb475
}<|MERGE_RESOLUTION|>--- conflicted
+++ resolved
@@ -1,5 +1,4 @@
 {
-<<<<<<< HEAD
   "name": "@everwise/claude-context-mcp",
   "version": "0.1.22",
   "description": "Model Context Protocol integration for Claude Context",
@@ -10,7 +9,7 @@
   "scripts": {
     "build": "pnpm clean && tsc --build --force",
     "dev": "tsx --watch src/index.ts",
-    "clean": "rm -rf dist",
+    "clean": "rimraf dist",
     "lint": "eslint src --ext .ts",
     "lint:fix": "eslint src --ext .ts --fix",
     "typecheck": "tsc --noEmit",
@@ -42,47 +41,4 @@
     "registry": "https://npm.pkg.github.com",
     "access": "public"
   }
-=======
-    "name": "@zilliz/claude-context-mcp",
-    "version": "0.1.3",
-    "description": "Model Context Protocol integration for Claude Context",
-    "type": "module",
-    "main": "dist/index.js",
-    "types": "dist/index.d.ts",
-    "bin": "dist/index.js",
-    "scripts": {
-        "build": "pnpm clean && tsc --build --force",
-        "dev": "tsx --watch src/index.ts",
-        "clean": "rimraf dist",
-        "lint": "eslint src --ext .ts",
-        "lint:fix": "eslint src --ext .ts --fix",
-        "typecheck": "tsc --noEmit",
-        "start": "tsx src/index.ts",
-        "start:with-env": "OPENAI_API_KEY=${OPENAI_API_KEY:your-api-key-here} MILVUS_ADDRESS=${MILVUS_ADDRESS:localhost:19530} tsx src/index.ts",
-        "prepublishOnly": "pnpm build"
-    },
-    "dependencies": {
-        "@zilliz/claude-context-core": "workspace:*",
-        "@modelcontextprotocol/sdk": "^1.12.1",
-        "zod": "^3.25.55"
-    },
-    "devDependencies": {
-        "@types/node": "^20.0.0",
-        "tsx": "^4.19.4",
-        "typescript": "^5.0.0"
-    },
-    "files": [
-        "dist",
-        "README.md"
-    ],
-    "repository": {
-        "type": "git",
-        "url": "https://github.com/zilliztech/claude-context.git",
-        "directory": "packages/mcp"
-    },
-    "license": "MIT",
-    "publishConfig": {
-        "access": "public"
-    }
->>>>>>> f50bb475
 }