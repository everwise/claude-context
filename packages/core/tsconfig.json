--- conflicted
+++ resolved
@@ -18,12 +18,12 @@
         "composite": true,
         "allowSyntheticDefaultImports": true,
         "downlevelIteration": true,
-<<<<<<< HEAD
-        "types": ["node", "vitest/globals"]
-=======
         "incremental": true,
-        "tsBuildInfoFile": "./dist/.tsbuildinfo"
->>>>>>> f50bb475
+        "tsBuildInfoFile": "./dist/.tsbuildinfo",
+        "types": [
+            "node",
+            "vitest/globals"
+        ]
     },
     "include": [
         "src/**/*"
